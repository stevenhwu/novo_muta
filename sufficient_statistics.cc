--- conflicted
+++ resolved
@@ -47,15 +47,8 @@
  * @return       Number of expected heterozygous matches.
  */
 double SufficientStatistics::GetHeterozygousStatistic(const TrioModel &params) {
-<<<<<<< HEAD
-  const ReadDependentData data = params.read_dependent_data();
-  const ReadDataVector data_vec = data.read_data_vec;
-  Matrix3_16d het_matches = GetHeterozygousMatches(data_vec);
-
-  return GetSequencingErrorStatistic(params, het_matches);
-=======
   return GetSequencingErrorStatistic(params, 1);
->>>>>>> 2cdd790a
+
 }
 
 /**
@@ -67,15 +60,8 @@
  * @return       Number of expected homozygous matches.
  */
 double SufficientStatistics::GetHomozygousStatistic(const TrioModel &params) {
-<<<<<<< HEAD
-  const ReadDependentData data = params.read_dependent_data();
-  const ReadDataVector data_vec = data.read_data_vec;
-  Matrix3_16d hom_matches = GetHomozygousMatches(data_vec);
-
-  return GetSequencingErrorStatistic(params, hom_matches);
-=======
   return GetSequencingErrorStatistic(params, 0);
->>>>>>> 2cdd790a
+
 }
 
 /**
@@ -87,16 +73,9 @@
  * @return        Number of expected mismatches.
  */
 double SufficientStatistics::GetMismatchStatistic(const TrioModel &params) {
-<<<<<<< HEAD
-  const ReadDependentData data = params.read_dependent_data();
+  return GetSequencingErrorStatistic(params, 2);
     //Note: Circular dependence: SetReadDependentData(data_vec) in Update().  read_dependent_data() here
-  const ReadDataVector data_vec = data.read_data_vec;
-  Matrix3_16d mismatches = GetMismatches(data_vec);
     //Note: GetMismatches(heter/homo) can factor out, it's constant for given dataset
-  return GetSequencingErrorStatistic(params, mismatches);
-=======
-  return GetSequencingErrorStatistic(params, 2);
->>>>>>> 2cdd790a
 }
 
 /**
@@ -187,162 +166,7 @@
 }
 
 /**
-<<<<<<< HEAD
- * Sums all nucleotide counts in ReadData and subtracts out the number of
- * nucleotides that match the genotype. It does not subtract twice for
- * homozygous genotypes. Returns 1 x 16 Eigen matrix holding number of
- * mismatches per genotype. For example:
- *
- * ReadData  A  C  G T
- *           20 10 0 1
- *
- * AA AC AG AT CA CC CG CT GA GC GG GT TA TC TG TT
- * 11 1  11 10 1  21 21 20 11 21 31 30 10 20 30 30
- *
- * @param  data ReadData.
- * @return      1 x 16 Eigen matrix containing number of mismatches per genotype.
- */
-RowVector16d SufficientStatistics::GetMismatches(const ReadData &data) {
-  RowVector16d s_e = RowVector16d::Zero();
-  for (int i = 0; i < kGenotypeCount; ++i) {
-    int allele1 = i / kNucleotideCount;
-    int allele2 = i % kNucleotideCount;
-    s_e(i) += data.reads[0] + data.reads[1] + data.reads[2] + data.reads[3];
-    s_e(i) -= data.reads[allele1];  // Homozygous.
-    if (allele1 != allele2) {
-      s_e(i) -= data.reads[allele2];  // Hetereogyzous.
-    }
-  }
-
-  return s_e;
-}
-
-/**
- * See GetMismatches(ReadData).
- *
- * @param  data_vec ReadDataVector.
- * @return          3 x 16 Eigen matrix containing number of mismatches per
- *                  genotype for each read data.
- */
-Matrix3_16d SufficientStatistics::GetMismatches(const ReadDataVector &data_vec) {
     //Note: Many duplicate code here, GetMismatches(const ReadDataVector &data_vec) can call GetMismatches(const ReadData &data). Same for heter/homo
-  Matrix3_16d s_e = Matrix3_16d::Zero();
-  for (int i = 0; i < 3; ++i) {
-    ReadData data = data_vec[i];
-    for (int j = 0; j < kGenotypeCount; ++j) {
-      int allele1 = j / kNucleotideCount;
-      int allele2 = j % kNucleotideCount;
-
-      s_e(i, j) += data.reads[0] + data.reads[1] + data.reads[2] + data.reads[3];
-      s_e(i, j) -= data.reads[allele1];  // Homozygous.
-      if (allele1 != allele2) {
-        s_e(i, j) -= data.reads[allele2];  // Hetereogyzous.
-      }
-    }
-  }
-
-  return s_e;
-}
-
-/**
- * Returns 1 x 16 Eigen matrix holding number of heterozygous matches per
- * genotype. For example:
- *
- * ReadData  A  C  G T
- *           20 10 0 1
- *
- * AA AC AG AT CA CC CG CT GA GC GG GT TA TC TG TT
- * 0  30 20 21 30 0  10 11 20 10 0  1  21 11 1  0 
- *
- * @param  data ReadData.
- * @return      1 x 16 Eigen matrix containing number of heterozygous matches
- *              per genotype.
- */
-RowVector16d SufficientStatistics::GetHeterozygousMatches(const ReadData &data) {
-  RowVector16d s_het = RowVector16d::Zero();
-  for (int i = 0; i < kGenotypeCount; ++i) {
-    if (i % 5 != 0) {  // Heterozygous genotypes are not divisible by 5.
-      int allele1 = i / kNucleotideCount;
-      int allele2 = i % kNucleotideCount;
-      s_het(i) += data.reads[allele1] + data.reads[allele2];
-    }
-  }
-
-  return s_het;
-}
-
-/**
- * See GetHeterozygousMatches(ReadData).
- *
- * @param  data_vec ReadDataVector.
- * @return          3 x 16 Eigen matrix containing number of heterozygous
- *                  matches per genotype for each read data.
- */
-Matrix3_16d SufficientStatistics::GetHeterozygousMatches(const ReadDataVector &data_vec) {
-  Matrix3_16d s_het = Matrix3_16d::Zero();
-  for (int i = 0; i < 3; ++i) {
-    ReadData data = data_vec[i];
-    for (int j = 0; j < kGenotypeCount; ++j) {
-      if (j % 5 != 0) {  // Heterozygous genotypes are not divisible by 5.
-        int allele1 = j / kNucleotideCount;
-        int allele2 = j % kNucleotideCount;
-        s_het(i, j) += data.reads[allele1] + data.reads[allele2];
-      }
-    }
-  }
-
-  return s_het;
-}
-
-/**
- * Returns 1 x 16 Eigen matrix holding number of homozygous matches per
- * genotype. For example:
- *
- * ReadData  A  C  G T
- *           20 10 0 1
- *
- * AA AC AG AT CA CC CG CT GA GC GG GT TA TC TG TT
- * 20 0  0  0  0  10 0  0  0  0  0  0  0  0  0  1 
- *
- * @param  data ReadData.
- * @return      1 x 16 Eigen matrix containing number of homozygous matches per
- *              genotype.
- */
-RowVector16d SufficientStatistics::GetHomozygousMatches(const ReadData &data) {
-  RowVector16d s_hom = RowVector16d::Zero();
-  for (int i = 0; i < kGenotypeCount; ++i) {
-    if (i % 5 == 0) {  // Homozygous genotypes are divisible by 5.
-      s_hom(i) += data.reads[i / kNucleotideCount];
-    }
-  }
-
-  return s_hom;
-}
-
-/**
- * See GetHomozygousMatches(ReadData).
- *
- * @param  data_vec ReadDataVector.
- * @return          3 x 16 Eigen matrix containing number of homozygous
- *                  matches per genotype for each read data.
- */
-Matrix3_16d SufficientStatistics::GetHomozygousMatches(const ReadDataVector &data_vec) {
-  Matrix3_16d s_hom = Matrix3_16d::Zero();
-  for (int i = 0; i < 3; ++i) {
-    ReadData data = data_vec[i];
-    for (int j = 0; j < kGenotypeCount; ++j) {
-      if (j % 5 == 0) {  // Homozygous genotypes are divisible by 5.
-        s_hom(i, j) += data.reads[j / kNucleotideCount];
-      }
-    }
-  }
-
-  return s_hom;
-}
-
-/**
-=======
->>>>>>> 2cdd790a
  * Returns S_Germ the total number of nucleotide mismatches between parent and
  * child genotypes, or the expected number of germline mutations. This is the
  * sum of SM the number of nucleotide mismatches between m* and oa and SF the
