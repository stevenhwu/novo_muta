--- conflicted
+++ resolved
@@ -26,22 +26,7 @@
   double CCCC = root_mat(64) / sum;
   double GGGG = root_mat(128) / sum;
   double TTTT = root_mat(192) / sum;
-
-<<<<<<< HEAD
-=======
-
-    if (sum == 0){
-        //Note: I can't reproduce this error
-        PrintReadDataVector(data.read_data_vec);
-        cout << params.population_mutation_rate() << endl;
-        cout << "Sum:\t"  << sum << endl;
-        cout << "AAAA:\t" << AAAA << endl;
-        cout << "CCCC:\t" << CCCC << endl;
-        cout << "GGGG:\t" << GGGG << endl;
-        cout << "TTTT:\t" << TTTT << endl;
-        std::exit(10);
-    }
->>>>>>> be34d841
+  
   return AAAA + CCCC + GGGG + TTTT;
 }
 
