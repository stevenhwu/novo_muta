--- conflicted
+++ resolved
@@ -96,22 +96,16 @@
       return false;
     }
   }
-<<<<<<< HEAD
     cout <<  log_likelihood_ << "\t" << params.sequencing_error_rate() << "\t";
 //  e_ = 1.0/(count_+1);
 //    hom_ = 1;
 //    het_ = 1;
 
-  max_e_ = MaxSequencingErrorRate();
-    cout << max_e_ << endl;
-=======
-  
   max_theta_ = MaxPopulationMutationRate();
   //max_e_ = MaxSequencingErrorRate();
 
   Print(params.population_mutation_rate());
   //Print(params.sequencing_error_rate());
->>>>>>> 2cdd790a
   count_++;
   return true;
 }
@@ -151,13 +145,9 @@
  * Returns true if any of the statistics is NaN. Does not check for n_s_ or count_.
  */
 bool ParameterEstimates::IsNan() {
-<<<<<<< HEAD
-  return std::isnan(e_) || std::isnan(hom_) || std::isnan(het_) || std::isnan(som_) || std::isnan(germ_) || std::isnan(log_likelihood_) || std::isnan(start_log_likelihood_);
-=======
   return (std::isnan(theta_) || std::isnan(e_) || std::isnan(hom_) || std::isnan(het_) ||
           std::isnan(som_) || std::isnan(germ_) || std::isnan(log_likelihood_) ||
           std::isnan(start_log_likelihood_));
->>>>>>> 2cdd790a
 }
 
 /**
